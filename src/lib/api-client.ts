import axios, { AxiosInstance, AxiosError, AxiosRequestConfig } from 'axios';
import { getSession } from 'next-auth/react';

/**
 * API Response wrapper
 */
export interface ApiResponse<T = any> {
  data?: T;
  error?: string;
  status: number;
}

/**
 * Create axios instance with default config
 */
const createAxiosInstance = (): AxiosInstance => {
  const instance = axios.create({
    baseURL: process.env.NEXT_PUBLIC_API_URL || '/api',
    timeout: 120000, // 120 seconds (2 minutes) - AI requests can take longer
    headers: {
      'Content-Type': 'application/json',
    },
  });

  // Request interceptor - add auth token
  instance.interceptors.request.use(
    async (config) => {
      const session = await getSession();
      if (session?.user) {
        config.headers.Authorization = `Bearer ${session.user.id}`;
      }
      return config;
    },
    (error) => Promise.reject(error)
  );

  // Response interceptor - handle errors
  instance.interceptors.response.use(
    (response) => response,
    (error: AxiosError) => {
      const status = error.response?.status || 500;
      const message = (error.response?.data as any)?.error || error.message;

      console.error(`API Error [${status}]:`, message);

      // Handle specific error cases
      if (status === 401) {
        // Unauthorized - redirect to login
        if (typeof window !== 'undefined') {
          window.location.href = '/auth/login';
        }
      }

      return Promise.reject({
        status,
        message,
        data: error.response?.data,
      });
    }
  );

  return instance;
};

const apiClient = createAxiosInstance();

/**
 * Base API class
 */
class BaseAPI {
  protected async request<T>(config: AxiosRequestConfig): Promise<ApiResponse<T>> {
    try {
      const response = await apiClient.request<T>(config);
      return {
        data: response.data,
        status: response.status,
      };
    } catch (error: any) {
      return {
        error: error.message || 'An error occurred',
        status: error.status || 500,
      };
    }
  }

  protected async get<T>(url: string, config?: AxiosRequestConfig): Promise<ApiResponse<T>> {
    return this.request<T>({ ...config, method: 'GET', url });
  }

  protected async post<T>(
    url: string,
    data?: any,
    config?: AxiosRequestConfig
  ): Promise<ApiResponse<T>> {
    return this.request<T>({ ...config, method: 'POST', url, data });
  }

  protected async put<T>(
    url: string,
    data?: any,
    config?: AxiosRequestConfig
  ): Promise<ApiResponse<T>> {
    return this.request<T>({ ...config, method: 'PUT', url, data });
  }

  protected async delete<T>(url: string, config?: AxiosRequestConfig): Promise<ApiResponse<T>> {
    return this.request<T>({ ...config, method: 'DELETE', url });
  }
}

/**
 * Auth API
 */
export class AuthAPI extends BaseAPI {
  async register(email: string, password: string) {
    return this.post('/auth/register', { email, password });
  }

  async verifyEmail(token: string) {
    return this.post('/auth/verify-email', { token });
  }

  async forgotPassword(email: string) {
    return this.post('/auth/forgot-password', { email });
  }

  async resetPassword(token: string, password: string) {
    return this.post('/auth/reset-password', { token, password });
  }
}

/**
 * Draft API
 */
export class DraftAPI extends BaseAPI {
  async create(data: { promptText?: string; content: string; name?: string }) {
    return this.post('/drafts', data);
  }

  async list() {
    return super.get('/drafts');
<<<<<<< HEAD
  }

  async get(id: string) {
    return super.get(`/drafts/${id}`);
  }

  async update(id: string, data: { content?: string; name?: string; tag?: string }) {
    return this.put(`/drafts/${id}`, data);
  }

  async delete(id: string) {
    return super.delete(`/drafts/${id}`);
  }

  async getVersions(id: string) {
    return super.get(`/drafts/${id}/versions`);
=======
  }

  async getById(id: string) {
    return super.get(`/drafts/${id}`);
  }

  async update(id: string, data: { content?: string; name?: string; tag?: string }) {
    return this.put(`/drafts/${id}`, data);
  }

  async deleteById(id: string) {
    return super.delete(`/drafts/${id}`);
  }

  async getVersions(id: string) {
    return super.get(`/drafts/${id}/versions`);
  }

  // Backwards compatibility aliases
  async createDraft(data: { promptText?: string; content: string; name?: string }) {
    return this.create(data);
  }

  async getDrafts() {
    return this.list();
  }

  async getDraft(id: string) {
    return this.getById(id);
  }

  async updateDraft(id: string, data: { content?: string; name?: string; tag?: string }) {
    return this.update(id, data);
  }

  async deleteDraft(id: string) {
    return this.deleteById(id);
  }

  async getDraftVersions(id: string) {
    return this.getVersions(id);
>>>>>>> 7889cfab
  }
}

/**
 * AI Essay API
 */
export class EssayAPI extends BaseAPI {
  async edit(data: { essay: string; prompt: string }) {
    return this.post('/essays/edit', data);
  }

  async customize(data: { essay: string; schoolName: string; majorName: string }) {
    return this.post('/essays/customize', data);
  }

  async rewrite(data: { essay: string; prompt: string; focusAreas?: string[]; wordLimit?: number }) {
    return this.post('/essays/rewrite', data);
  }

  // Backwards compatibility aliases
  async editEssay(data: { essay: string; prompt: string }) {
    return this.edit(data);
  }

  async customizeEssay(data: { essay: string; schoolName: string; majorName: string }) {
    return this.customize(data);
  }

  async rewriteEssay(data: { essay: string; prompt: string; focusAreas?: string[]; wordLimit?: number }) {
    return this.rewrite(data);
  }
}

/**
 * School Data API
 */
export class SchoolAPI extends BaseAPI {
  async checkStatus(schoolName: string, majorName: string) {
    return this.get(`/schools/status?schoolName=${encodeURIComponent(schoolName)}&majorName=${encodeURIComponent(majorName)}`);
  }

  async getData(schoolName: string, majorName: string) {
    return this.get(`/schools/data?schoolName=${encodeURIComponent(schoolName)}&majorName=${encodeURIComponent(majorName)}`);
  }

  async fetchData(schoolName: string, majorName: string, forceRefresh: boolean = false) {
    return this.post('/schools/fetch', { schoolName, majorName, forceRefresh });
  }

  async deleteData(schoolName: string, majorName: string) {
    return this.delete(`/schools/data?schoolName=${encodeURIComponent(schoolName)}&majorName=${encodeURIComponent(majorName)}`);
  }
}

/**
 * User API
 */
export class UserAPI extends BaseAPI {
  async getProfile() {
    return this.get('/user/profile');
  }

  async updateProfile(data: any) {
    return this.put('/user/profile', data);
  }

  async getSubscription() {
    return this.get('/user/subscription');
  }

  async getUsage() {
    return this.get('/user/usage');
  }

  async getUsageStats() {
    return this.get('/user/usage-stats');
  }
}

/**
 * Subscription API
 */
export class SubscriptionAPI extends BaseAPI {
  async createCheckoutSession(tier: 'PLUS' | 'PRO') {
    return this.post('/subscriptions/checkout', { tier });
  }

  async cancelSubscription() {
    return this.post('/subscriptions/cancel');
  }

  async upgradeSubscription(tier: 'PLUS' | 'PRO') {
    return this.post('/subscriptions/upgrade', { tier });
  }

  async getPortalUrl() {
    return this.get('/subscriptions/portal');
  }
}

/**
 * Unified API client
 */
export const api = {
  auth: new AuthAPI(),
  drafts: new DraftAPI(),
  essays: new EssayAPI(),
  schools: new SchoolAPI(),
  user: new UserAPI(),
  subscriptions: new SubscriptionAPI(),
};

export default api;<|MERGE_RESOLUTION|>--- conflicted
+++ resolved
@@ -139,32 +139,22 @@
 
   async list() {
     return super.get('/drafts');
-<<<<<<< HEAD
   }
 
   async get(id: string) {
     return super.get(`/drafts/${id}`);
   }
 
+  async getById(id: string) {
+    return super.get(`/drafts/${id}`);
+  }
+
   async update(id: string, data: { content?: string; name?: string; tag?: string }) {
     return this.put(`/drafts/${id}`, data);
   }
 
   async delete(id: string) {
     return super.delete(`/drafts/${id}`);
-  }
-
-  async getVersions(id: string) {
-    return super.get(`/drafts/${id}/versions`);
-=======
-  }
-
-  async getById(id: string) {
-    return super.get(`/drafts/${id}`);
-  }
-
-  async update(id: string, data: { content?: string; name?: string; tag?: string }) {
-    return this.put(`/drafts/${id}`, data);
   }
 
   async deleteById(id: string) {
@@ -198,7 +188,6 @@
 
   async getDraftVersions(id: string) {
     return this.getVersions(id);
->>>>>>> 7889cfab
   }
 }
 
