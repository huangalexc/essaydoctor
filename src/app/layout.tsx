import type { Metadata } from "next";
import { Geist, Geist_Mono } from "next/font/google";
import "./globals.css";
import { ToastContainer } from "@/components/ui";
<<<<<<< HEAD
import { Providers } from "@/components/providers";
=======
import { Providers } from "@/components/Providers";
>>>>>>> 7889cfab

const geistSans = Geist({
  variable: "--font-geist-sans",
  subsets: ["latin"],
});

const geistMono = Geist_Mono({
  variable: "--font-geist-mono",
  subsets: ["latin"],
});

export const metadata: Metadata = {
  title: "Essay Doctor - AI-Powered College Essay Editing",
  description: "Perfect your college essays with AI-powered feedback and school-specific customization",
};

export default function RootLayout({
  children,
}: Readonly<{
  children: React.ReactNode;
}>) {
  return (
<<<<<<< HEAD
    <html lang="en">
      <body className={`${geistSans.variable} ${geistMono.variable} antialiased`}>
=======
    <html lang="en" suppressHydrationWarning>
      <body
        className={`${geistSans.variable} ${geistMono.variable} antialiased`}
        suppressHydrationWarning
      >
>>>>>>> 7889cfab
        <Providers>
          {children}
          <ToastContainer />
        </Providers>
      </body>
    </html>
  );
}<|MERGE_RESOLUTION|>--- conflicted
+++ resolved
@@ -2,11 +2,7 @@
 import { Geist, Geist_Mono } from "next/font/google";
 import "./globals.css";
 import { ToastContainer } from "@/components/ui";
-<<<<<<< HEAD
 import { Providers } from "@/components/providers";
-=======
-import { Providers } from "@/components/Providers";
->>>>>>> 7889cfab
 
 const geistSans = Geist({
   variable: "--font-geist-sans",
@@ -29,16 +25,11 @@
   children: React.ReactNode;
 }>) {
   return (
-<<<<<<< HEAD
-    <html lang="en">
-      <body className={`${geistSans.variable} ${geistMono.variable} antialiased`}>
-=======
     <html lang="en" suppressHydrationWarning>
       <body
         className={`${geistSans.variable} ${geistMono.variable} antialiased`}
         suppressHydrationWarning
       >
->>>>>>> 7889cfab
         <Providers>
           {children}
           <ToastContainer />
