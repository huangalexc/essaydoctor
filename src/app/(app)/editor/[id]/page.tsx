--- conflicted
+++ resolved
@@ -1,16 +1,12 @@
 'use client';
 
-import { useEffect, useState, useCallback } from 'react';
+import { useEffect, useState } from 'react';
 import { useRouter, useParams } from 'next/navigation';
 import { useSession } from 'next-auth/react';
 import { Button, TextArea, Card, Loading, Input } from '@/components/ui';
 import { useDraftStore, useUIStore } from '@/store';
 import { api } from '@/lib/api-client';
-<<<<<<< HEAD
-// import { BatchCustomizeModal } from '@/components/batch-customize';
-=======
 import { BatchCustomizeModal } from '@/components/batch-customize';
->>>>>>> 7889cfab
 
 import { StructuredEssayFeedback } from '@/types/essay-feedback';
 
@@ -47,58 +43,16 @@
   // UI State
   const [promptExpanded, setPromptExpanded] = useState(false);
   const [feedbackTab, setFeedbackTab] = useState<'overview' | 'principles' | 'comments'>('overview');
-<<<<<<< HEAD
-  // const [isBatchModalOpen, setIsBatchModalOpen] = useState(false);
-
-  const loadDraft = useCallback(async () => {
-    console.log('loadDraft called with draftId:', draftId);
-    if (!draftId) {
-      console.log('No draftId, returning');
-      return;
-    }
-
-    setIsLoading(true);
-    try {
-      console.log('Fetching draft:', draftId);
-      const response = await api.drafts.get(draftId);
-      console.log('Draft response:', response);
-
-      if (response.error) {
-        addToast({ type: 'error', message: response.error });
-        router.push('/dashboard');
-      } else if (response.data) {
-        const draft = response.data;
-        console.log('Setting draft data:', draft);
-        setCurrentDraft(draft);
-        setDraftName(draft.name || '');
-        setPromptText(draft.promptText || '');
-        setContent(draft.content || '');
-        setHasUnsavedChanges(false);
-      }
-    } catch (error: any) {
-      console.error('Load draft error:', error);
-      addToast({ type: 'error', message: error.message || 'Failed to load draft' });
-      router.push('/dashboard');
-    } finally {
-      setIsLoading(false);
-    }
-    // eslint-disable-next-line react-hooks/exhaustive-deps
-  }, [draftId]);
-=======
   const [viewMode, setViewMode] = useState<ViewMode>('original');
   const [isBatchModalOpen, setIsBatchModalOpen] = useState(false);
->>>>>>> 7889cfab
 
   useEffect(() => {
-    console.log('Editor useEffect called - status:', status, 'draftId:', draftId);
     if (status === 'unauthenticated') {
       router.push('/login');
     } else if (status === 'authenticated' && draftId) {
-      console.log('Calling loadDraft from useEffect');
       loadDraft();
     }
-    // eslint-disable-next-line react-hooks/exhaustive-deps
-  }, [status, draftId, loadDraft]);
+  }, [status, draftId]);
 
   useEffect(() => {
     // Update word count
@@ -118,6 +72,30 @@
     window.addEventListener('beforeunload', handleBeforeUnload);
     return () => window.removeEventListener('beforeunload', handleBeforeUnload);
   }, [hasUnsavedChanges]);
+
+  const loadDraft = async () => {
+    setIsLoading(true);
+    try {
+      const response = await api.drafts.getById(draftId);
+
+      if (response.error) {
+        addToast({ type: 'error', message: response.error });
+        router.push('/dashboard');
+      } else if (response.data) {
+        const draft = response.data;
+        setCurrentDraft(draft);
+        setDraftName(draft.name || '');
+        setPromptText(draft.promptText || '');
+        setContent(draft.content || '');
+        setHasUnsavedChanges(false);
+      }
+    } catch (error: any) {
+      addToast({ type: 'error', message: error.message || 'Failed to load draft' });
+      router.push('/dashboard');
+    } finally {
+      setIsLoading(false);
+    }
+  };
 
   const handleSave = async () => {
     setIsSaving(true);
@@ -327,11 +305,7 @@
             >
               Save
             </Button>
-<<<<<<< HEAD
-            {/* <Button
-=======
             <Button
->>>>>>> 7889cfab
               variant="outline"
               onClick={() => setIsBatchModalOpen(true)}
               className="bg-gradient-to-r from-purple-600 to-indigo-600 text-white hover:from-purple-700 hover:to-indigo-700 border-none"
@@ -345,11 +319,7 @@
                 />
               </svg>
               Customize for Schools
-<<<<<<< HEAD
-            </Button> */}
-=======
             </Button>
->>>>>>> 7889cfab
             <Button onClick={handleGetAIFeedback} isLoading={isGenerating}>
               <svg className="w-5 h-5 mr-2" fill="none" stroke="currentColor" viewBox="0 0 24 24">
                 <path
@@ -814,20 +784,12 @@
       </div>
 
       {/* Batch Customization Modal */}
-<<<<<<< HEAD
-      {/* <BatchCustomizeModal
-=======
       <BatchCustomizeModal
->>>>>>> 7889cfab
         isOpen={isBatchModalOpen}
         onClose={() => setIsBatchModalOpen(false)}
         essay={content}
         draftId={draftId}
-<<<<<<< HEAD
-      /> */}
-=======
       />
->>>>>>> 7889cfab
     </div>
   );
 }