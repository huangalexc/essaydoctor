--- conflicted
+++ resolved
@@ -77,7 +77,6 @@
 
       if (response.error) {
         addToast({ type: 'error', message: response.error });
-<<<<<<< HEAD
       } else if (response.data) {
         console.log('Draft ID:', response.data.id);
         if (response.data.id) {
@@ -88,10 +87,6 @@
         }
       } else {
         addToast({ type: 'error', message: 'No data returned from API' });
-=======
-      } else if (response.data?.draft) {
-        router.push(`/editor/${response.data.draft.id}`);
->>>>>>> 7889cfab
       }
     } catch (error: any) {
       console.error('Draft creation error:', error);
